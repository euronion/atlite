--- conflicted
+++ resolved
@@ -18,11 +18,7 @@
     license='GPLv3',
     packages=find_packages(exclude=['doc', 'test']),
     include_package_data=True,
-<<<<<<< HEAD
-    install_requires=['numpy', 'scipy', 'pandas', 'xarray>=0.10.0', 'dask>=0.18.0',
-=======
-    install_requires=['numpy', 'scipy', 'pandas', 'xarray>=0.11.2', 'dask',
->>>>>>> 2fb40d29
+    install_requires=['numpy', 'scipy', 'pandas', 'xarray>=0.11.2', 'dask>=0.18.0',
                       'rasterio', 'shapely', 'bottleneck', 'cyordereddict',
                       'toolz', 'progressbar2'],
     classifiers=[
