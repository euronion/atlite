from setuptools import setup, find_packages
from codecs import open
import six

with open('README.rst', encoding='utf-8') as f:
    long_description = f.read()

setup(
    name='atlite',
    version='0.0.1',
    author='Gorm Andresen (Aarhus University), Jonas Hoersch (FIAS), Tom Brown (FIAS)',
    author_email='hoersch@fias.uni-frankfurt.de',
    description='Light-weight version of Aarhus RE Atlas for converting weather data to power systems data',
    long_description=long_description,
    url='https://github.com/FRESNA/atlite',
    license='GPLv3',
    packages=find_packages(exclude=['doc', 'test']),
    include_package_data=True,
<<<<<<< HEAD
    python_requires='>3.0',
    install_requires=['numpy',
                      'scipy',
                      'pandas',
                      'xarray>=0.11.2',
                      'dask>=0.18.0',
                      'rasterio',
                      'shapely',
                      'bottleneck',
                      'pyproj',
                      'toolz',
                      'progressbar2'],
=======
    install_requires=['numpy', 'scipy', 'pandas>=0.22', 'xarray>=0.11.2', 'dask>=0.18.0',
                      'rasterio', 'shapely', 'bottleneck', 'cyordereddict',
                      'toolz', 'progressbar2'],
>>>>>>> 04bb7aee
    classifiers=[
        'Development Status :: 3 - Alpha',
        'Environment :: Console',
        'Intended Audience :: Science/Research',
        'License :: OSI Approved :: GNU General Public License v3 or later (GPLv3+)',
        'Natural Language :: English',
        'Operating System :: OS Independent',
    ])<|MERGE_RESOLUTION|>--- conflicted
+++ resolved
@@ -16,11 +16,9 @@
     license='GPLv3',
     packages=find_packages(exclude=['doc', 'test']),
     include_package_data=True,
-<<<<<<< HEAD
-    python_requires='>3.0',
     install_requires=['numpy',
                       'scipy',
-                      'pandas',
+                      'pandas>=0.22',
                       'xarray>=0.11.2',
                       'dask>=0.18.0',
                       'rasterio',
@@ -29,11 +27,6 @@
                       'pyproj',
                       'toolz',
                       'progressbar2'],
-=======
-    install_requires=['numpy', 'scipy', 'pandas>=0.22', 'xarray>=0.11.2', 'dask>=0.18.0',
-                      'rasterio', 'shapely', 'bottleneck', 'cyordereddict',
-                      'toolz', 'progressbar2'],
->>>>>>> 04bb7aee
     classifiers=[
         'Development Status :: 3 - Alpha',
         'Environment :: Console',
