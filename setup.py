from setuptools import setup, find_packages
from codecs import open
import six

with open('README.rst', encoding='utf-8') as f:
    long_description = f.read()

setup(
    name='atlite',
    version='0.0.1',
    author='Gorm Andresen (Aarhus University), Jonas Hoersch (FIAS), Tom Brown (FIAS)',
    author_email='hoersch@fias.uni-frankfurt.de',
    description='Light-weight version of Aarhus RE Atlas for converting weather data to power systems data',
    long_description=long_description,
    url='https://github.com/FRESNA/atlite',
    license='GPLv3',
    packages=find_packages(exclude=['doc', 'test']),
    include_package_data=True,
<<<<<<< HEAD
    python_requires='>3.0',
    install_requires=['numpy',
                      'scipy',
                      'pandas',
                      'xarray>=0.10.0',
                      'dask>=0.18.0',
                      'rasterio',
                      'shapely',
                      'bottleneck',
                      'pyproj',
                      'toolz',
                      'progressbar2'],
=======
    install_requires=['numpy', 'scipy', 'pandas', 'xarray>=0.11.2', 'dask',
                      'rasterio', 'shapely', 'bottleneck', 'cyordereddict',
                      'toolz', 'progressbar2'],
>>>>>>> 2fb40d29
    classifiers=[
        'Development Status :: 3 - Alpha',
        'Environment :: Console',
        'Intended Audience :: Science/Research',
        'License :: OSI Approved :: GNU General Public License v3 or later (GPLv3+)',
        'Natural Language :: English',
        'Operating System :: OS Independent',
    ])<|MERGE_RESOLUTION|>--- conflicted
+++ resolved
@@ -16,12 +16,11 @@
     license='GPLv3',
     packages=find_packages(exclude=['doc', 'test']),
     include_package_data=True,
-<<<<<<< HEAD
     python_requires='>3.0',
     install_requires=['numpy',
                       'scipy',
                       'pandas',
-                      'xarray>=0.10.0',
+                      'xarray>=0.11.2',
                       'dask>=0.18.0',
                       'rasterio',
                       'shapely',
@@ -29,11 +28,6 @@
                       'pyproj',
                       'toolz',
                       'progressbar2'],
-=======
-    install_requires=['numpy', 'scipy', 'pandas', 'xarray>=0.11.2', 'dask',
-                      'rasterio', 'shapely', 'bottleneck', 'cyordereddict',
-                      'toolz', 'progressbar2'],
->>>>>>> 2fb40d29
     classifiers=[
         'Development Status :: 3 - Alpha',
         'Environment :: Console',
