--- conflicted
+++ resolved
@@ -205,6 +205,8 @@
 
     ds = _rename_and_clean_coords(ds)
     ds = ds.rename({'ro': 'runoff'})
+    ds['runoff'] = ds['runoff'].clip(min=0.)
+
 
     return ds
 
@@ -241,77 +243,8 @@
     # stl4        | Soil temperature level 4                    | 236
     # fsr         | Forecast surface roughnes                   | 244
 
-<<<<<<< HEAD
     func = globals().get(f"get_data_{feature}")
     if func is None:
         raise NotImplementedError(f"Feature '{feature}' has not been implemented for dataset era5")
-=======
-    with _get_data(area=area, year=year, month=month,
-                   variable=[
-                       '100m_u_component_of_wind',
-                       '100m_v_component_of_wind',
-                       '2m_temperature',
-                       'runoff',
-                       'soil_temperature_level_4',
-                       'surface_net_solar_radiation',
-                       'surface_pressure',
-                       'surface_solar_radiation_downwards',
-                       'toa_incident_solar_radiation',
-                       'total_sky_direct_solar_radiation_at_surface'
-                   ]) as ds, \
-         _get_data(area=area, year=year, month=month, day=1,
-                   variable=['forecast_surface_roughness', 'orography']) as ds_m:
-
-        ds_m = ds_m.isel(time=0, drop=True)
-        ds = xr.merge([ds, ds_m], join='left')
-
-        ds = _rename_and_clean_coords(ds)
-        ds = _add_height(ds)
-
-
-        ds = ds.rename({'fdir': 'influx_direct', 'tisr': 'influx_toa'})
-        with np.errstate(divide='ignore', invalid='ignore'):
-            ds['albedo'] = (((ds['ssrd'] - ds['ssr'])/ds['ssrd']).fillna(0.)
-                            .assign_attrs(units='(0 - 1)', long_name='Albedo'))
-        ds['influx_diffuse'] = ((ds['ssrd'] - ds['influx_direct'])
-                                .assign_attrs(units='J m**-2',
-                                            long_name='Surface diffuse solar radiation downwards'))
-        ds = ds.drop(['ssrd', 'ssr'])
-
-        # Convert from energy to power J m**-2 -> W m**-2 and clip negative fluxes
-        for a in ('influx_direct', 'influx_diffuse', 'influx_toa'):
-            ds[a] = ds[a].clip(min=0.) / (60.*60.)
-            ds[a].attrs['units'] = 'W m**-2'
-
-        ds['wnd100m'] = (np.sqrt(ds['u100']**2 + ds['v100']**2)
-                        .assign_attrs(units=ds['u100'].attrs['units'],
-                                    long_name="100 metre wind speed"))
-        ds = ds.drop(['u100', 'v100'])
-
-        ds = ds.rename({'ro': 'runoff',
-                        't2m': 'temperature',
-                        'sp': 'pressure',
-                        'stl4': 'soil temperature',
-                        'fsr': 'roughness'
-                        })
-
-        ds['runoff'] = ds['runoff'].clip(min=0.)
-
-        yield (year, month), ds
-
-def tasks_monthly_era5(xs, ys, yearmonths, prepare_func, meta_attrs):
-    if not isinstance(xs, slice):
-        xs = slice(*xs.values[[0, -1]])
-    if not isinstance(ys, slice):
-        ys = slice(*ys.values[[0, -1]])
-
-    return [dict(prepare_func=prepare_func, xs=xs, ys=ys, year=year, month=month)
-            for year, month in yearmonths]
-
-weather_data_config = {
-    '_': dict(tasks_func=tasks_monthly_era5,
-              prepare_func=prepare_month_era5)
-}
->>>>>>> 5bfe4f43
 
     return delayed(func)(kwds)